package commands

import (
	"github.com/charmbracelet/bubbles/v2/key"
)

type CommandsDialogKeyMap struct {
	Select,
	Next,
	Previous,
	Tab,
	Close key.Binding
}

func DefaultCommandsDialogKeyMap() CommandsDialogKeyMap {
	return CommandsDialogKeyMap{
		Select: key.NewBinding(
			key.WithKeys("enter", "ctrl+y"),
			key.WithHelp("enter", "confirm"),
		),
		Next: key.NewBinding(
			key.WithKeys("down", "ctrl+n"),
			key.WithHelp("↓", "next item"),
		),
		Previous: key.NewBinding(
			key.WithKeys("up", "ctrl+p"),
			key.WithHelp("↑", "previous item"),
		),
		Tab: key.NewBinding(
			key.WithKeys("tab"),
			key.WithHelp("tab", "switch selection"),
		),
		Close: key.NewBinding(
			key.WithKeys("esc", "alt+esc"),
			key.WithHelp("esc", "cancel"),
		),
	}
}

// KeyBindings implements layout.KeyMapProvider
func (k CommandsDialogKeyMap) KeyBindings() []key.Binding {
	return []key.Binding{
		k.Select,
		k.Next,
		k.Previous,
		k.Tab,
		k.Close,
	}
}

// FullHelp implements help.KeyMap.
func (k CommandsDialogKeyMap) FullHelp() [][]key.Binding {
	m := [][]key.Binding{}
	slice := k.KeyBindings()
	for i := 0; i < len(slice); i += 4 {
		end := min(i+4, len(slice))
		m = append(m, slice[i:end])
	}
	return m
}

// ShortHelp implements help.KeyMap.
func (k CommandsDialogKeyMap) ShortHelp() []key.Binding {
	return []key.Binding{
		k.Tab,
		key.NewBinding(
			key.WithKeys("down", "up"),
			key.WithHelp("↑↓", "choose"),
		),
		k.Select,
		k.Close,
	}
}

type ArgumentsDialogKeyMap struct {
	Confirm  key.Binding
	Next     key.Binding
	Previous key.Binding
<<<<<<< HEAD
	Cancel   key.Binding
=======
	Paste    key.Binding
	Close    key.Binding
>>>>>>> 1932bceb
}

func DefaultArgumentsDialogKeyMap() ArgumentsDialogKeyMap {
	return ArgumentsDialogKeyMap{
		Confirm: key.NewBinding(
			key.WithKeys("enter"),
			key.WithHelp("enter", "confirm"),
		),

		Next: key.NewBinding(
			key.WithKeys("tab", "down"),
			key.WithHelp("tab/↓", "next"),
		),
		Previous: key.NewBinding(
			key.WithKeys("shift+tab", "up"),
			key.WithHelp("shift+tab/↑", "previous"),
		),
<<<<<<< HEAD
		Cancel: key.NewBinding(
			key.WithKeys("esc"),
=======
		Paste: key.NewBinding(
			key.WithKeys("ctrl+v"),
			key.WithHelp("ctrl+v", "paste"),
		),
		Close: key.NewBinding(
			key.WithKeys("esc", "alt+esc"),
>>>>>>> 1932bceb
			key.WithHelp("esc", "cancel"),
		),
	}
}

// KeyBindings implements layout.KeyMapProvider
func (k ArgumentsDialogKeyMap) KeyBindings() []key.Binding {
	return []key.Binding{
		k.Confirm,
		k.Next,
		k.Previous,
		k.Paste,
		k.Close,
	}
}

// FullHelp implements help.KeyMap.
func (k ArgumentsDialogKeyMap) FullHelp() [][]key.Binding {
	m := [][]key.Binding{}
	slice := k.KeyBindings()
	for i := 0; i < len(slice); i += 4 {
		end := min(i+4, len(slice))
		m = append(m, slice[i:end])
	}
	return m
}

// ShortHelp implements help.KeyMap.
func (k ArgumentsDialogKeyMap) ShortHelp() []key.Binding {
	return []key.Binding{
		k.Confirm,
		k.Next,
		k.Previous,
		k.Paste,
		k.Close,
	}
}<|MERGE_RESOLUTION|>--- conflicted
+++ resolved
@@ -76,12 +76,8 @@
 	Confirm  key.Binding
 	Next     key.Binding
 	Previous key.Binding
-<<<<<<< HEAD
-	Cancel   key.Binding
-=======
 	Paste    key.Binding
 	Close    key.Binding
->>>>>>> 1932bceb
 }
 
 func DefaultArgumentsDialogKeyMap() ArgumentsDialogKeyMap {
@@ -99,17 +95,12 @@
 			key.WithKeys("shift+tab", "up"),
 			key.WithHelp("shift+tab/↑", "previous"),
 		),
-<<<<<<< HEAD
-		Cancel: key.NewBinding(
-			key.WithKeys("esc"),
-=======
 		Paste: key.NewBinding(
 			key.WithKeys("ctrl+v"),
 			key.WithHelp("ctrl+v", "paste"),
 		),
 		Close: key.NewBinding(
 			key.WithKeys("esc", "alt+esc"),
->>>>>>> 1932bceb
 			key.WithHelp("esc", "cancel"),
 		),
 	}
