--- conflicted
+++ resolved
@@ -1534,29 +1534,10 @@
 		if cmd != nil {
 			cmds = append(cmds, cmd)
 		}
-<<<<<<< HEAD
 
 		cmds = append(cmds, item.Init())
 		if l.width > 0 && l.height > 0 {
 			cmds = append(cmds, item.SetSize(l.width, l.height))
-=======
-		if hasOldItem && l.direction == DirectionBackward {
-			// if we are the last item and there is no offset
-			// make sure to go to the bottom
-			if oldPosition < oldItem.end {
-				newItem, ok := l.renderedItems.Get(item.ID())
-				if ok {
-					newLines := newItem.height - oldItem.height
-					l.offset = ordered.Clamp(l.offset+newLines, 0, lipgloss.Height(l.rendered)-1)
-				}
-			}
-		} else if hasOldItem && l.offset > oldItem.start {
-			newItem, ok := l.renderedItems.Get(item.ID())
-			if ok {
-				newLines := newItem.height - oldItem.height
-				l.offset = ordered.Clamp(l.offset+newLines, 0, lipgloss.Height(l.rendered)-1)
-			}
->>>>>>> a64a4def
 		}
 	}
 	return tea.Sequence(cmds...)
