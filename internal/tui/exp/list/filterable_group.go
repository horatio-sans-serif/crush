package list

import (
	"regexp"
	"slices"
	"sort"
	"strings"

	"github.com/charmbracelet/bubbles/v2/key"
	"github.com/charmbracelet/bubbles/v2/textinput"
	tea "github.com/charmbracelet/bubbletea/v2"
	"github.com/charmbracelet/crush/internal/tui/components/core/layout"
	"github.com/charmbracelet/crush/internal/tui/styles"
	"github.com/charmbracelet/lipgloss/v2"
	"github.com/sahilm/fuzzy"
)

// Pre-compiled regex for checking if a string is alphanumeric.
// Note: This is duplicated from filterable.go to avoid circular dependencies.
var alphanumericRegexGroup = regexp.MustCompile(`^[a-zA-Z0-9]*$`)

type FilterableGroupList[T FilterableItem] interface {
	GroupedList[T]
	Cursor() *tea.Cursor
	SetInputWidth(int)
	SetInputPlaceholder(string)
}
type filterableGroupList[T FilterableItem] struct {
	*groupedList[T]
	*filterableOptions
	width, height int
	groups        []Group[T]
	// stores all available items
	input      textinput.Model
	inputWidth int
	query      string
}

func NewFilterableGroupedList[T FilterableItem](items []Group[T], opts ...filterableListOption) FilterableGroupList[T] {
	t := styles.CurrentTheme()

	f := &filterableGroupList[T]{
		filterableOptions: &filterableOptions{
			inputStyle:  t.S().Base,
			placeholder: "Type to filter",
		},
	}
	for _, opt := range opts {
		opt(f.filterableOptions)
	}
	f.groupedList = NewGroupedList(items, f.listOptions...).(*groupedList[T])

	f.updateKeyMaps()

	if f.inputHidden {
		return f
	}

	ti := textinput.New()
	ti.Placeholder = f.placeholder
	ti.SetVirtualCursor(false)
	ti.Focus()
	ti.SetStyles(t.S().TextInput)
	f.input = ti
	return f
}

func (f *filterableGroupList[T]) Update(msg tea.Msg) (tea.Model, tea.Cmd) {
	switch msg := msg.(type) {
	case tea.KeyPressMsg:
		switch {
		// handle movements
		case key.Matches(msg, f.keyMap.Down),
			key.Matches(msg, f.keyMap.Up),
			key.Matches(msg, f.keyMap.DownOneItem),
			key.Matches(msg, f.keyMap.UpOneItem),
			key.Matches(msg, f.keyMap.HalfPageDown),
			key.Matches(msg, f.keyMap.HalfPageUp),
			key.Matches(msg, f.keyMap.PageDown),
			key.Matches(msg, f.keyMap.PageUp),
			key.Matches(msg, f.keyMap.End),
			key.Matches(msg, f.keyMap.Home):
			u, cmd := f.groupedList.Update(msg)
			f.groupedList = u.(*groupedList[T])
			return f, cmd
		default:
			if !f.inputHidden {
				var cmds []tea.Cmd
				var cmd tea.Cmd
				f.input, cmd = f.input.Update(msg)
				cmds = append(cmds, cmd)

				if f.query != f.input.Value() {
					cmd = f.Filter(f.input.Value())
					cmds = append(cmds, cmd)
				}
				f.query = f.input.Value()
				return f, tea.Batch(cmds...)
			}
		}
	}
	u, cmd := f.groupedList.Update(msg)
	f.groupedList = u.(*groupedList[T])
	return f, cmd
}

func (f *filterableGroupList[T]) View() string {
	if f.inputHidden {
		return f.groupedList.View()
	}

	return lipgloss.JoinVertical(
		lipgloss.Left,
		f.inputStyle.Render(f.input.View()),
		f.groupedList.View(),
	)
}

// removes bindings that are used for search
func (f *filterableGroupList[T]) updateKeyMaps() {
	removeLettersAndNumbers := func(bindings []string) []string {
		var keep []string
		for _, b := range bindings {
			if len(b) != 1 {
				keep = append(keep, b)
				continue
			}
			if b == " " {
				continue
			}
			m := alphanumericRegexGroup.MatchString(b)
			if !m {
				keep = append(keep, b)
			}
		}
		return keep
	}

	updateBinding := func(binding key.Binding) key.Binding {
		newKeys := removeLettersAndNumbers(binding.Keys())
		if len(newKeys) == 0 {
			binding.SetEnabled(false)
			return binding
		}
		binding.SetKeys(newKeys...)
		return binding
	}

	f.keyMap.Down = updateBinding(f.keyMap.Down)
	f.keyMap.Up = updateBinding(f.keyMap.Up)
	f.keyMap.DownOneItem = updateBinding(f.keyMap.DownOneItem)
	f.keyMap.UpOneItem = updateBinding(f.keyMap.UpOneItem)
	f.keyMap.HalfPageDown = updateBinding(f.keyMap.HalfPageDown)
	f.keyMap.HalfPageUp = updateBinding(f.keyMap.HalfPageUp)
	f.keyMap.PageDown = updateBinding(f.keyMap.PageDown)
	f.keyMap.PageUp = updateBinding(f.keyMap.PageUp)
	f.keyMap.End = updateBinding(f.keyMap.End)
	f.keyMap.Home = updateBinding(f.keyMap.Home)
}

func (m *filterableGroupList[T]) GetSize() (int, int) {
	return m.width, m.height
}

func (f *filterableGroupList[T]) SetSize(w, h int) tea.Cmd {
	f.width = w
	f.height = h
	if f.inputHidden {
		return f.groupedList.SetSize(w, h)
	}
	if f.inputWidth == 0 {
		f.input.SetWidth(w)
	} else {
		f.input.SetWidth(f.inputWidth)
	}
	return f.groupedList.SetSize(w, h-(f.inputHeight()))
}

func (f *filterableGroupList[T]) inputHeight() int {
	return lipgloss.Height(f.inputStyle.Render(f.input.View()))
}

func (f *filterableGroupList[T]) clearItemState() []tea.Cmd {
	var cmds []tea.Cmd
	for _, item := range slices.Collect(f.items.Seq()) {
		if i, ok := any(item).(layout.Focusable); ok {
			cmds = append(cmds, i.Blur())
		}
		if i, ok := any(item).(HasMatchIndexes); ok {
			i.MatchIndexes(make([]int, 0))
		}
	}
	return cmds
}

<<<<<<< HEAD
	if query == "" {
		return f.groupedList.SetGroups(f.groups)
=======
func (f *filterableGroupList[T]) getGroupName(g Group[T]) string {
	if section, ok := g.Section.(*itemSectionModel); ok {
		return strings.ToLower(section.title)
>>>>>>> a64a4def
	}
	return strings.ToLower(g.Section.ID())
}

func (f *filterableGroupList[T]) setMatchIndexes(item T, indexes []int) {
	if i, ok := any(item).(HasMatchIndexes); ok {
		i.MatchIndexes(indexes)
	}
}

func (f *filterableGroupList[T]) filterItemsInGroup(group Group[T], query string) []T {
	if query == "" {
		// No query, return all items with cleared match indexes
		var items []T
		for _, item := range group.Items {
			f.setMatchIndexes(item, make([]int, 0))
			items = append(items, item)
		}
		return items
	}

	name := f.getGroupName(group) + " "

	names := make([]string, len(group.Items))
	for i, item := range group.Items {
		names[i] = strings.ToLower(name + item.FilterValue())
	}

	matches := fuzzy.Find(query, names)
	sort.SliceStable(matches, func(i, j int) bool {
		return matches[i].Score > matches[j].Score
	})

	if len(matches) > 0 {
		var matchedItems []T
		for _, match := range matches {
			item := group.Items[match.Index]
			var idxs []int
			for _, idx := range match.MatchedIndexes {
				// adjusts removing group name highlights
				if idx < len(name) {
					continue
				}
				idxs = append(idxs, idx-len(name))
			}
			f.setMatchIndexes(item, idxs)
			matchedItems = append(matchedItems, item)
		}
		return matchedItems
	}

	return []T{}
}

func (f *filterableGroupList[T]) Filter(query string) tea.Cmd {
	cmds := f.clearItemState()
	f.selectedItem = ""

	if query == "" {
		return f.groupedList.SetGroups(f.groups)
	}

	query = strings.ToLower(strings.ReplaceAll(query, " ", ""))

	var result []Group[T]
	for _, g := range f.groups {
		if matches := fuzzy.Find(query, []string{f.getGroupName(g)}); len(matches) > 0 && matches[0].Score > 0 {
			result = append(result, g)
			continue
		}
		matchedItems := f.filterItemsInGroup(g, query)
		if len(matchedItems) > 0 {
			result = append(result, Group[T]{
				Section: g.Section,
				Items:   matchedItems,
			})
		}
	}

	cmds = append(cmds, f.groupedList.SetGroups(result))
	return tea.Batch(cmds...)
}

func (f *filterableGroupList[T]) SetGroups(groups []Group[T]) tea.Cmd {
	f.groups = groups
	return f.groupedList.SetGroups(groups)
}

func (f *filterableGroupList[T]) Cursor() *tea.Cursor {
	if f.inputHidden {
		return nil
	}
	return f.input.Cursor()
}

func (f *filterableGroupList[T]) Blur() tea.Cmd {
	f.input.Blur()
	return f.groupedList.Blur()
}

func (f *filterableGroupList[T]) Focus() tea.Cmd {
	f.input.Focus()
	return f.groupedList.Focus()
}

func (f *filterableGroupList[T]) IsFocused() bool {
	return f.groupedList.IsFocused()
}

func (f *filterableGroupList[T]) SetInputWidth(w int) {
	f.inputWidth = w
}

func (f *filterableGroupList[T]) SetInputPlaceholder(ph string) {
	f.input.Placeholder = ph
	f.placeholder = ph
}<|MERGE_RESOLUTION|>--- conflicted
+++ resolved
@@ -193,72 +193,6 @@
 	return cmds
 }
 
-<<<<<<< HEAD
-	if query == "" {
-		return f.groupedList.SetGroups(f.groups)
-=======
-func (f *filterableGroupList[T]) getGroupName(g Group[T]) string {
-	if section, ok := g.Section.(*itemSectionModel); ok {
-		return strings.ToLower(section.title)
->>>>>>> a64a4def
-	}
-	return strings.ToLower(g.Section.ID())
-}
-
-func (f *filterableGroupList[T]) setMatchIndexes(item T, indexes []int) {
-	if i, ok := any(item).(HasMatchIndexes); ok {
-		i.MatchIndexes(indexes)
-	}
-}
-
-func (f *filterableGroupList[T]) filterItemsInGroup(group Group[T], query string) []T {
-	if query == "" {
-		// No query, return all items with cleared match indexes
-		var items []T
-		for _, item := range group.Items {
-			f.setMatchIndexes(item, make([]int, 0))
-			items = append(items, item)
-		}
-		return items
-	}
-
-	name := f.getGroupName(group) + " "
-
-	names := make([]string, len(group.Items))
-	for i, item := range group.Items {
-		names[i] = strings.ToLower(name + item.FilterValue())
-	}
-
-	matches := fuzzy.Find(query, names)
-	sort.SliceStable(matches, func(i, j int) bool {
-		return matches[i].Score > matches[j].Score
-	})
-
-	if len(matches) > 0 {
-		var matchedItems []T
-		for _, match := range matches {
-			item := group.Items[match.Index]
-			var idxs []int
-			for _, idx := range match.MatchedIndexes {
-				// adjusts removing group name highlights
-				if idx < len(name) {
-					continue
-				}
-				idxs = append(idxs, idx-len(name))
-			}
-			f.setMatchIndexes(item, idxs)
-			matchedItems = append(matchedItems, item)
-		}
-		return matchedItems
-	}
-
-	return []T{}
-}
-
-func (f *filterableGroupList[T]) Filter(query string) tea.Cmd {
-	cmds := f.clearItemState()
-	f.selectedItem = ""
-
 	if query == "" {
 		return f.groupedList.SetGroups(f.groups)
 	}
